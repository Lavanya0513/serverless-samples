# Real-time transaction fraud detection/prevention using Serverless and Amazon Fraud Detector

This example demonstrates a serverless approach to detecting online transaction fraud in near real-time. It shows how detection can be plugged into various data streaming and event-driven architectures. This application may be used to prevent fraud, to alert about fraud, or to flag a fraudulent transaction for additional review.

This sample implements three architectures:
 - [Streaming data inspection and fraud detection/prevention](#streaming-data-inspection-and-fraud-detectionprevention) - using Amazon Kinesis Data Stream, AWS Lambda, AWS Step Functions, and Amazon Fraud Detector
<<<<<<< HEAD
 - [Streaming data enrichment for fraud detection/prevention](#streaming-data-enrichment) - using Kinesis Data Firehose, Lambda, and Fraud Detector
=======
 - [Streaming data enrichment for fraud detection/prevention](#streaming-data-enrichment) - using Amazon Kinesis Data Firehose, Lambda, and Amazon Fraud Detector
>>>>>>> 1b12cece
 - [Event data inspection and fraud detection/prevention](#event-data-inspection) - using Amazon EventBridge, Step Functions, and Amazon Fraud Detector

## Streaming data inspection and fraud detection/prevention

### Overview
<<<<<<< HEAD
This architecture uses Lambda, Step Functions, and Amazon Fraud Detector to enable real-time inspection and fraud detection/prevention of Kinesis Data Streams data. The same architecture would apply using Amazon Managed Streaming for Apache Kafka (Amazon MSK) as a data streaming service. This pattern can be useful for real-time fraud detection, notification, and prevention. Example use cases for this could be payment-processing or high volume account creation.
=======
This architecture uses Lambda and Step Functions to enable real-time Kinesis Data Stream data inspection and fraud detection/prevention using Amazon Fraud Detector. The same architecture would apply in case you use Amazon MSK as a data streaming service. This pattern can be useful for real-time fraud detection, notification and potential prevention. Example use cases for this could be payment-processing or high volume account creation.
>>>>>>> 1b12cece

![Architecture](./assets/architecture_stream_consumer.png)

The flow of events for this application is: 

<<<<<<< HEAD
1. Kinesis Data Streams ingests financial transactions. The data source could be a system that generates these transactions - for example, e-commerce or banking. 
2. The Lambda function receives the transactions in batches.
3. The Lambda function starts a Step Functions workflow execution for each batch. 
    - The workflow performs the following steps for each transaction in the batch: 
        * It persists the transaction in an Amazon DynamoDB table. 
        * It calls the Amazon Fraud Detector API using GetEventPrediction action.
            - The API returns either “approve”, “block”, or “investigate”. 
        * It updates transaction in the DynamoDB table with the fraud prediction results
        * Based on the results:
            - It sends a notification using Amazon Simple Notification Service (SNS) if the result is “block” or “investigate”.
            - It sends the transaction for further processing if the result is “approve”.
=======
1. Ingest the financial transactions into the Kinesis Data streams. The source of the data could be a system that generates these transactions - for example, e-commerce, banking, etc. 
2. The Lambda function receives the transactions in batches  
3. The Lambda function starts Step Functions workflow execution for the batch: 
    - For each transaction in the batch: 
        * Persist the transaction in an Amazon DynamoDB table 
        * Call the Amazon Fraud Detector API using GetEventPrediction action
            - The API returns either of these 3 results - “approve”, “block” or “investigate” 
        * Update transaction in the DynamoDB table with fraud prediction results
        * Based on the results - 
            - send a notification using Amazon Simple Notification Service (SNS) in case of “block” or “investigate” 
            - process transaction further in case of “approve”
>>>>>>> 1b12cece

This approach allows you to react to potentially fraudulent transactions in real-time while persisting the data in storage for further processing. In an actual implementation, you may replace the notification step for additional review with an action that is specific to your business process. For example, you may inspect the transaction using a fraud detection model, or perform a manual review.

### Deployment
<<<<<<< HEAD
1. Your Amazon Fraud Detector model and detector should be pre-built based on past data. Follow [this blog post](https://aws.amazon.com/blogs/machine-learning/detect-online-transaction-fraud-with-new-amazon-fraud-detector-features/) for more detailed instructions. The post links to a sample dataset to help you get started.
=======
1. The Amazon Fraud Detector model and the detector should be pre-built based on the past data. Follow [this blog post](https://aws.amazon.com/blogs/machine-learning/detect-online-transaction-fraud-with-new-amazon-fraud-detector-features/) for more detailed instructions.
>>>>>>> 1b12cece
2. Clone this repo, navigate to the directory streaming-serverless-fraud-detection
3. Run the following commands:
```bash
cd kinesis-data-stream-detection
sam build
sam deploy --guided --stack-name kinesis-data-stream-fraud-detection
```

### Try it out
<<<<<<< HEAD
To try this solution, you need to send data to the Kinesis Data Stream. You can use [Amazon Kinesis Data Generator](https://github.com/awslabs/amazon-kinesis-data-generator) for that. Follow the directions to deploy this generator. Once you have deployed it and logged in, select the Kinesis Data Stream that matches the one in the Outputs section of your deployed fraud detection sample stack. You can also use the following command to get stack details (check the Outputs for the stream name):
=======
To try this solution, we need to send data to the Kinesis Data Stream. You can use [Kinesis Data Generator](https://github.com/awslabs/amazon-kinesis-data-generator) for that. Once you deployed the Data Generator and logged in, select Kinesis Data Stream that matches the one in the Outputs section of your deployed fraud detection sample stack. You can use the following command to get stack details (check Outputs for the stream name):
>>>>>>> 1b12cece

```bash
aws cloudformation describe-stacks --stack-name kinesis-data-stream-fraud-detection
```

You can use the following template to generate transaction records:

```code=json
    {
        "transaction_id":"{{random.number({"min":10000, "max":100000})}}",
        "transaction_timestamp":"{{date.now("YYYY-MM-DDTHH:mm:ss")}}Z",
        "customer_email": "{{random.arrayElement(["admin@example.com","user@example.com","employee@example.com","customer@example.com"])}}",
        "order_price": "{{random.number({"min":10, "max":1000})}}",
        "product_category": "{{random.arrayElement(["kitchen","garden","groceries","leisure"])}}",
        "ip_address": "{{internet.ip}}",
        "card_bin": "{{random.number(
            {
                "min":1,
                "max":99999
            }
        )}}"
    }
```
**Note:** 
*Keep in mind Amazon Fraud Detector quotas for your account and use appropriate batch sizes (for example, send 10 records at a time).* 

Stop record generation after you send a few batches to the Kinesis Data Stream. You can check the Step Functions execution logs by following the link in the stack outputs. Note that only errors are logged and that execution data is not included. 

### Cleaning Up
To avoid incurring further charges, run the following command to cleanup:
```bash
sam delete --stack-name kinesis-data-stream-fraud-detection 
```

## Streaming data enrichment for fraud detection/prevention

### Overview
<<<<<<< HEAD
This architecture uses Lambda to enable real-time Amazon Kinesis Data Firehose data enrichment using Amazon Fraud Detector and [Kinesis Data Firehose data transformation](https://docs.aws.amazon.com/firehose/latest/dev/data-transformation.html). This sample does not implement fraud detection/prevention steps. Instead, you deliver enriched data to an Amazon S3 bucket. Downstream services can consume the data and use the fraud detection results to act accordingly.

![Architecture](./assets/architecture_stream_enrichment.png)

Note, that you could use [Amazon EventBridge Pipes](https://docs.aws.amazon.com/eventbridge/latest/userguide/eb-pipes.html#pipes-enrichment) with a Lambda enrichment step to achieve a similar result.
=======
This architecture uses Lambda to enable real-time Kinesis Data Firehose data enrichment using Amazon Fraud Detector and [Kinesis Data Firehose Data Transformation](https://docs.aws.amazon.com/firehose/latest/dev/data-transformation.html). This sample does not implement fraud detection/prevention steps. We deliver enriched data to the Amazon S3 bucket, downstream services that consume the data can use fraud detection results in their business logics, and act accordingly.

![Architecture](./assets/architecture_stream_enrichment.png)

Note, that you could use [EventBridge Pipes](https://docs.aws.amazon.com/eventbridge/latest/userguide/eb-pipes.html#pipes-enrichment) with an Enrichment step that uses Lambda to implement a similar approach.
>>>>>>> 1b12cece

The event flow for this application is: 

<<<<<<< HEAD
1. Kinesis Data Firehose ingests financial transactions. The data source could be a system that generates these transactions - for example, e-commerce or banking. 
2. A Lambda function receives the transactions in batches and enriches them.
    - For each transaction in the batch: 
        * The function calls the Amazon Fraud Detector API using the GetEventPrediction action.
        * The API returns either “approve”, “block” or “investigate”.
        * The function updates the transaction data by adding fraud detection results.
3. The Lambda function returns the batch with the updated transactions to the Kinesis Data Firehose.
4. Kinesis Data Firehose delivers data to the destination, in this case, the Amazon S3 bucket.
=======
1. We ingest the financial transactions into Kinesis Data Firehose. The source of the data could be a system that generates these transactions - for example, e-commerce, banking, etc. 
2. Lambda function receives the transactions in batches and enriches them 
    - For each transaction in the batch: 
        * Calls the Amazon Fraud Detector API using GetEventPrediction action
        * The API returns either of these 3 results - “approve”, “block” or “investigate” 
        * Update transaction data by adding fraud detection results
3. Lambda function returns batch with the updated transactions to the Kinesis Data Firehose
4. Kinesis Data Firehose delivers data to the destination (in our case, the Amazon S3 bucket)
>>>>>>> 1b12cece

As a result, we have data in the Amazon S3 bucket that includes not only original data but also the Amazon Fraud Detector response as a metadata for each of the transactions. You can use this metadata in your data analytics solutions, machine learning model training tasks, or visualizations/dashboards that consume transaction data.

### Deployment
1. Your Amazon Fraud Detector model and detector should be pre-built based on past data. Follow [this blog post](https://aws.amazon.com/blogs/machine-learning/detect-online-transaction-fraud-with-new-amazon-fraud-detector-features/) for more detailed instructions. The post links to a sample dataset to help you get started.
2. Clone this repo, navigate to the directory streaming-serverless-fraud-detection
3. Run the following commands:
```bash
cd kinesis-firehose-inline-enrichment
sam build
sam deploy --guided --stack-name kinesis-firehose-data-enrichment
```

### Try it out
<<<<<<< HEAD
To try this solution, you need to send data to the Kinesis Data Firehose. You can use [Amazon Kinesis Data Generator](https://github.com/awslabs/amazon-kinesis-data-generator) for that. After you deploy the Data Generator and log in, select the Kinesis Data Stream that matches the one in the Outputs section of your deployed data enrichment sample stack. You can also use the following command to get your stack Output:
=======
To try this solution, we need to send data to the Kinesis Data Firehose. You can use [Kinesis Data Generator](https://github.com/awslabs/amazon-kinesis-data-generator) for that. Once you deployed the Data Generator and logged in, select Kinesis Data Stream that matches the one in the Outputs section of your deployed data enrichment sample stack. You can use the following command to get stack details (check Outputs for the stream name):
>>>>>>> 1b12cece

```bash
aws cloudformation describe-stacks --stack-name kinesis-firehose-data-enrichment
```

You can use the following template for transaction record generation:

```code=json
    {
        "transaction_id":"{{random.number({"min":10000, "max":100000})}}",
        "transaction_timestamp":"{{date.now("YYYY-MM-DDTHH:mm:ss")}}Z",
        "customer_email": "{{random.arrayElement(["admin@example.com","user@example.com","employee@example.com","customer@example.com"])}}",
        "order_price": "{{random.number({"min":10, "max":1000})}}",
        "product_category": "{{random.arrayElement(["kitchen","garden","groceries","leisure"])}}",
        "ip_address": "{{internet.ip}}",
        "card_bin": "{{random.number(
            {
                "min":1,
                "max":99999
            }
        )}}"
    }
```
**Note:** 
*Keep in mind Amazon Fraud Detector quotas for your account and use appropriate batch sizes (for example, send 10 records at a time).* 

Stop record generation after you send a few batches to the Kinesis Data Firehose. Wait for a couple of minutes and check transactions destination bucket (find the name of the bucket in the stack outputs). 


### Cleaning Up
To avoid incurring further charges when you do not need this process anymore, run the following command:
```bash
sam delete --stack-name kinesis-firehose-data-enrichment 
```


## Event data inspection and fraud detection/prevention

### Overview
<<<<<<< HEAD
This application uses Step Functions and Amazon Fraud Detector to enable real-time inspection and fraud detection/prevention of Amazon EventBridge events. The application receives raw event data from a source event bus and runs a workflow that performs fraud detection. It enriches the data with the detection results and publishes the enriched data to a destination event bus. Event consumers may then examine the fraud detection metadata by subscribing to the destination bus. Event consumers may then decide how to handle the data.

For example, in an event driven e-commerce application, a consumer may choose to not process an order if a transaction is predicted to be fraudulent, or the order may be flagged for further review.

This architecture pattern can be useful for detecting and preventing fraud in new account creation or during account profile changes (like changing customer addresses, phone numbers, or credit cards on file).

![Architecture](./assets/architecture_event_enrichment.png)

Note, that you could implement an alternate architecture using [Amazon EventBridge Pipes](https://docs.aws.amazon.com/eventbridge/latest/userguide/eb-pipes.html) with an [enrichment step](https://docs.aws.amazon.com/eventbridge/latest/userguide/eb-pipes.html#pipes-enrichment) that runs a Lambda function to achieve a similar result.
=======
This architecture uses Step Functions to enable real-time EventBridge event inspection and fraud detection/prevention using Amazon Fraud Detector. It does not stop
processing of the potentially fraudulent transaction, rather flagging it for an additional review. We publish enriched transactions to an event bus that differs from the one that raw event data is being published to. 
This way, consumers of the data can be sure that all events include fraud detection results as metadata. The consumers can then inspect the metadata and apply their own rules based on the metadata. For example, in an event driven e-commerce application, a consumer can choose to not process the order if this transaction is predicted to be fraudulent. 
This architecture pattern can also be useful for detecting and preventing fraud in new account creation or during account profile changes ( like changing you address or phone number or credit card on file in your account profile).

![Architecture](./assets/architecture_event_enrichment.png)

Note, that you could use [EventBridge Pipes](https://docs.aws.amazon.com/eventbridge/latest/userguide/eb-pipes.html) with an [Enrichment step](https://docs.aws.amazon.com/eventbridge/latest/userguide/eb-pipes.html#pipes-enrichment) that uses Lambda to implement approach similar to the streaming data enrichment scenario above.
>>>>>>> 1b12cece

The event flow for this application is: 

<<<<<<< HEAD
1. The source EventBridge event bus receives transaction data. The data source could be a system that generates these transactions - for example, e-commerce, banking, etc. 
2. An EventBridge rule starts a Step Functions workflow execution.
3. The Step Functions workflow receives the transaction and processes it. 
    - It calls the Amazon Fraud Detector API using the `GetEventPrediction` action
        * The API returns either “approve”, “block” or “investigate”.
    - It enriches the transaction data by adding fraud detection results.
4. If the fraud prediction result is “block” or “investigate” it sends a notification using Amazon Simple Notification Service (Amazon SNS) for further investigation.
5. The Step Functions workflow publishes the updated transaction to the destination EventBridge with the enriched transaction data.

Similar to the Kinesis Data Firehose data enrichment, this architecture does not prevent fraudulent data from reaching the next step. Instead, it adds fraud detection metadata to the original event and sends notifications about potentially fraudulent transactions. Consumers of the enriched data can decide whether to use the fraud detection metadata in their decisions. You may also decide to change the Step Functions workflow so it does not publish suspicious transactions to the destination bus but instead route them to a separate event bus to be consumed by a separate “suspicious transactions” processing application.
=======
1. We publish the financial transactions to EventBridge event bus. The source of the data could be a system that generates these transactions - for example, e-commerce, banking, etc. 
2. EventBridge rule starts Step Functions workflow execution
3. Step Functions Workflow receives the transaction and processes it: 
    - Calls the Amazon Fraud Detector API using GetEventPrediction action
        * The API returns either of these 3 results - “approve”, “block” or “investigate” 
    - Updates transaction data by adding fraud detection results
4. If transaction fraud prediction result is “block” or “investigate” - send a notification using Amazon SNS for further investigation
5. Step Functions Workflow publishes the updated transaction to the EventBridge bus for enriched data

As in Kinesis Data Firehose data enrichment, this architecture does not prevent fraudulent data from reaching the next step. It adds fraud detection metadata to the original event and sends notifications about potentially fraudulent transaction. It may be that consumers of the enriched data do not include business logics that uses fraud detection metadata in their decisions. In such case, you can change the Step Functions workflow so it does not put such transactions to the destination bus and route them to a separate event bus to be consumed by a separate “suspicious transactions” processing application.
>>>>>>> 1b12cece

### Deployment
1. Your Amazon Fraud Detector model and detector should be pre-built based on past data. Follow [this blog post](https://aws.amazon.com/blogs/machine-learning/detect-online-transaction-fraud-with-new-amazon-fraud-detector-features/) for more detailed instructions. The post links to a sample dataset to help you get started.
2. Clone this repo, navigate to the `streaming-serverless-fraud-detection` directory.
3. Run the following commands:
```bash
cd eventbridge-event-detection
sam build
sam deploy --guided --stack-name eventbridge-event-fraud-detection
```

### Try it out

To try this solution, you need to publish events to the EventBridge. You can use [AWS CLI](https://awscli.amazonaws.com/v2/documentation/api/latest/reference/events/put-events.html) or AWS Management Console EventBridge section for that. 


The following AWS CLI command will publish the event to the EventBridge bus (change the event bus name and details as needed):

```bash
aws events put-events --entries '[{"EventBusName": "<EventBridge bus name here>", "Source": "com.example.transactions", "DetailType": "Transaction", "Detail": "{\n \"transaction_id\" : \"132467890123\", \"transaction_timestamp\" : \"2022-01-01T12:00:00Z\", \"customer_email\": \"customer@example.com\", \"order_price\": \"199.99\", \"product_category\": \"leisure\", \"ip_address\": \"127.0.0.1\", \"card_bin\": \"999999\" \n}"}]'

```

You can check the Step Functions execution logs following the link in the stack outputs. Note that only errors are logged and that execution data is not included. 

You will need to specify the bus where you will publish events. Use the one in the Outputs section of your deployed fraud detection sample stack. You can use the following command to get stack details (check Outputs for the bus name):

```bash
aws cloudformation describe-stacks --stack-name eventbridge-event-fraud-detection
```

### Cleaning Up
To avoid incurring further charges when you do not need this process anymore, run the following command:
```bash
sam delete --stack-name eventbridge-event-fraud-detection 
```<|MERGE_RESOLUTION|>--- conflicted
+++ resolved
@@ -4,27 +4,18 @@
 
 This sample implements three architectures:
  - [Streaming data inspection and fraud detection/prevention](#streaming-data-inspection-and-fraud-detectionprevention) - using Amazon Kinesis Data Stream, AWS Lambda, AWS Step Functions, and Amazon Fraud Detector
-<<<<<<< HEAD
- - [Streaming data enrichment for fraud detection/prevention](#streaming-data-enrichment) - using Kinesis Data Firehose, Lambda, and Fraud Detector
-=======
- - [Streaming data enrichment for fraud detection/prevention](#streaming-data-enrichment) - using Amazon Kinesis Data Firehose, Lambda, and Amazon Fraud Detector
->>>>>>> 1b12cece
+ - [Streaming data enrichment for fraud detection/prevention](#streaming-data-enrichment) - using Kinesis Data Firehose, Lambda, and Amazon Fraud Detector
  - [Event data inspection and fraud detection/prevention](#event-data-inspection) - using Amazon EventBridge, Step Functions, and Amazon Fraud Detector
 
 ## Streaming data inspection and fraud detection/prevention
 
 ### Overview
-<<<<<<< HEAD
 This architecture uses Lambda, Step Functions, and Amazon Fraud Detector to enable real-time inspection and fraud detection/prevention of Kinesis Data Streams data. The same architecture would apply using Amazon Managed Streaming for Apache Kafka (Amazon MSK) as a data streaming service. This pattern can be useful for real-time fraud detection, notification, and prevention. Example use cases for this could be payment-processing or high volume account creation.
-=======
-This architecture uses Lambda and Step Functions to enable real-time Kinesis Data Stream data inspection and fraud detection/prevention using Amazon Fraud Detector. The same architecture would apply in case you use Amazon MSK as a data streaming service. This pattern can be useful for real-time fraud detection, notification and potential prevention. Example use cases for this could be payment-processing or high volume account creation.
->>>>>>> 1b12cece
 
 ![Architecture](./assets/architecture_stream_consumer.png)
 
 The flow of events for this application is: 
 
-<<<<<<< HEAD
 1. Kinesis Data Streams ingests financial transactions. The data source could be a system that generates these transactions - for example, e-commerce or banking. 
 2. The Lambda function receives the transactions in batches.
 3. The Lambda function starts a Step Functions workflow execution for each batch. 
@@ -36,28 +27,11 @@
         * Based on the results:
             - It sends a notification using Amazon Simple Notification Service (SNS) if the result is “block” or “investigate”.
             - It sends the transaction for further processing if the result is “approve”.
-=======
-1. Ingest the financial transactions into the Kinesis Data streams. The source of the data could be a system that generates these transactions - for example, e-commerce, banking, etc. 
-2. The Lambda function receives the transactions in batches  
-3. The Lambda function starts Step Functions workflow execution for the batch: 
-    - For each transaction in the batch: 
-        * Persist the transaction in an Amazon DynamoDB table 
-        * Call the Amazon Fraud Detector API using GetEventPrediction action
-            - The API returns either of these 3 results - “approve”, “block” or “investigate” 
-        * Update transaction in the DynamoDB table with fraud prediction results
-        * Based on the results - 
-            - send a notification using Amazon Simple Notification Service (SNS) in case of “block” or “investigate” 
-            - process transaction further in case of “approve”
->>>>>>> 1b12cece
 
 This approach allows you to react to potentially fraudulent transactions in real-time while persisting the data in storage for further processing. In an actual implementation, you may replace the notification step for additional review with an action that is specific to your business process. For example, you may inspect the transaction using a fraud detection model, or perform a manual review.
 
 ### Deployment
-<<<<<<< HEAD
 1. Your Amazon Fraud Detector model and detector should be pre-built based on past data. Follow [this blog post](https://aws.amazon.com/blogs/machine-learning/detect-online-transaction-fraud-with-new-amazon-fraud-detector-features/) for more detailed instructions. The post links to a sample dataset to help you get started.
-=======
-1. The Amazon Fraud Detector model and the detector should be pre-built based on the past data. Follow [this blog post](https://aws.amazon.com/blogs/machine-learning/detect-online-transaction-fraud-with-new-amazon-fraud-detector-features/) for more detailed instructions.
->>>>>>> 1b12cece
 2. Clone this repo, navigate to the directory streaming-serverless-fraud-detection
 3. Run the following commands:
 ```bash
@@ -67,11 +41,7 @@
 ```
 
 ### Try it out
-<<<<<<< HEAD
 To try this solution, you need to send data to the Kinesis Data Stream. You can use [Amazon Kinesis Data Generator](https://github.com/awslabs/amazon-kinesis-data-generator) for that. Follow the directions to deploy this generator. Once you have deployed it and logged in, select the Kinesis Data Stream that matches the one in the Outputs section of your deployed fraud detection sample stack. You can also use the following command to get stack details (check the Outputs for the stream name):
-=======
-To try this solution, we need to send data to the Kinesis Data Stream. You can use [Kinesis Data Generator](https://github.com/awslabs/amazon-kinesis-data-generator) for that. Once you deployed the Data Generator and logged in, select Kinesis Data Stream that matches the one in the Outputs section of your deployed fraud detection sample stack. You can use the following command to get stack details (check Outputs for the stream name):
->>>>>>> 1b12cece
 
 ```bash
 aws cloudformation describe-stacks --stack-name kinesis-data-stream-fraud-detection
@@ -109,23 +79,14 @@
 ## Streaming data enrichment for fraud detection/prevention
 
 ### Overview
-<<<<<<< HEAD
 This architecture uses Lambda to enable real-time Amazon Kinesis Data Firehose data enrichment using Amazon Fraud Detector and [Kinesis Data Firehose data transformation](https://docs.aws.amazon.com/firehose/latest/dev/data-transformation.html). This sample does not implement fraud detection/prevention steps. Instead, you deliver enriched data to an Amazon S3 bucket. Downstream services can consume the data and use the fraud detection results to act accordingly.
 
 ![Architecture](./assets/architecture_stream_enrichment.png)
 
 Note, that you could use [Amazon EventBridge Pipes](https://docs.aws.amazon.com/eventbridge/latest/userguide/eb-pipes.html#pipes-enrichment) with a Lambda enrichment step to achieve a similar result.
-=======
-This architecture uses Lambda to enable real-time Kinesis Data Firehose data enrichment using Amazon Fraud Detector and [Kinesis Data Firehose Data Transformation](https://docs.aws.amazon.com/firehose/latest/dev/data-transformation.html). This sample does not implement fraud detection/prevention steps. We deliver enriched data to the Amazon S3 bucket, downstream services that consume the data can use fraud detection results in their business logics, and act accordingly.
-
-![Architecture](./assets/architecture_stream_enrichment.png)
-
-Note, that you could use [EventBridge Pipes](https://docs.aws.amazon.com/eventbridge/latest/userguide/eb-pipes.html#pipes-enrichment) with an Enrichment step that uses Lambda to implement a similar approach.
->>>>>>> 1b12cece
 
 The event flow for this application is: 
 
-<<<<<<< HEAD
 1. Kinesis Data Firehose ingests financial transactions. The data source could be a system that generates these transactions - for example, e-commerce or banking. 
 2. A Lambda function receives the transactions in batches and enriches them.
     - For each transaction in the batch: 
@@ -134,16 +95,6 @@
         * The function updates the transaction data by adding fraud detection results.
 3. The Lambda function returns the batch with the updated transactions to the Kinesis Data Firehose.
 4. Kinesis Data Firehose delivers data to the destination, in this case, the Amazon S3 bucket.
-=======
-1. We ingest the financial transactions into Kinesis Data Firehose. The source of the data could be a system that generates these transactions - for example, e-commerce, banking, etc. 
-2. Lambda function receives the transactions in batches and enriches them 
-    - For each transaction in the batch: 
-        * Calls the Amazon Fraud Detector API using GetEventPrediction action
-        * The API returns either of these 3 results - “approve”, “block” or “investigate” 
-        * Update transaction data by adding fraud detection results
-3. Lambda function returns batch with the updated transactions to the Kinesis Data Firehose
-4. Kinesis Data Firehose delivers data to the destination (in our case, the Amazon S3 bucket)
->>>>>>> 1b12cece
 
 As a result, we have data in the Amazon S3 bucket that includes not only original data but also the Amazon Fraud Detector response as a metadata for each of the transactions. You can use this metadata in your data analytics solutions, machine learning model training tasks, or visualizations/dashboards that consume transaction data.
 
@@ -158,11 +109,7 @@
 ```
 
 ### Try it out
-<<<<<<< HEAD
 To try this solution, you need to send data to the Kinesis Data Firehose. You can use [Amazon Kinesis Data Generator](https://github.com/awslabs/amazon-kinesis-data-generator) for that. After you deploy the Data Generator and log in, select the Kinesis Data Stream that matches the one in the Outputs section of your deployed data enrichment sample stack. You can also use the following command to get your stack Output:
-=======
-To try this solution, we need to send data to the Kinesis Data Firehose. You can use [Kinesis Data Generator](https://github.com/awslabs/amazon-kinesis-data-generator) for that. Once you deployed the Data Generator and logged in, select Kinesis Data Stream that matches the one in the Outputs section of your deployed data enrichment sample stack. You can use the following command to get stack details (check Outputs for the stream name):
->>>>>>> 1b12cece
 
 ```bash
 aws cloudformation describe-stacks --stack-name kinesis-firehose-data-enrichment
@@ -202,7 +149,6 @@
 ## Event data inspection and fraud detection/prevention
 
 ### Overview
-<<<<<<< HEAD
 This application uses Step Functions and Amazon Fraud Detector to enable real-time inspection and fraud detection/prevention of Amazon EventBridge events. The application receives raw event data from a source event bus and runs a workflow that performs fraud detection. It enriches the data with the detection results and publishes the enriched data to a destination event bus. Event consumers may then examine the fraud detection metadata by subscribing to the destination bus. Event consumers may then decide how to handle the data.
 
 For example, in an event driven e-commerce application, a consumer may choose to not process an order if a transaction is predicted to be fraudulent, or the order may be flagged for further review.
@@ -212,20 +158,9 @@
 ![Architecture](./assets/architecture_event_enrichment.png)
 
 Note, that you could implement an alternate architecture using [Amazon EventBridge Pipes](https://docs.aws.amazon.com/eventbridge/latest/userguide/eb-pipes.html) with an [enrichment step](https://docs.aws.amazon.com/eventbridge/latest/userguide/eb-pipes.html#pipes-enrichment) that runs a Lambda function to achieve a similar result.
-=======
-This architecture uses Step Functions to enable real-time EventBridge event inspection and fraud detection/prevention using Amazon Fraud Detector. It does not stop
-processing of the potentially fraudulent transaction, rather flagging it for an additional review. We publish enriched transactions to an event bus that differs from the one that raw event data is being published to. 
-This way, consumers of the data can be sure that all events include fraud detection results as metadata. The consumers can then inspect the metadata and apply their own rules based on the metadata. For example, in an event driven e-commerce application, a consumer can choose to not process the order if this transaction is predicted to be fraudulent. 
-This architecture pattern can also be useful for detecting and preventing fraud in new account creation or during account profile changes ( like changing you address or phone number or credit card on file in your account profile).
-
-![Architecture](./assets/architecture_event_enrichment.png)
-
-Note, that you could use [EventBridge Pipes](https://docs.aws.amazon.com/eventbridge/latest/userguide/eb-pipes.html) with an [Enrichment step](https://docs.aws.amazon.com/eventbridge/latest/userguide/eb-pipes.html#pipes-enrichment) that uses Lambda to implement approach similar to the streaming data enrichment scenario above.
->>>>>>> 1b12cece
 
 The event flow for this application is: 
 
-<<<<<<< HEAD
 1. The source EventBridge event bus receives transaction data. The data source could be a system that generates these transactions - for example, e-commerce, banking, etc. 
 2. An EventBridge rule starts a Step Functions workflow execution.
 3. The Step Functions workflow receives the transaction and processes it. 
@@ -236,18 +171,6 @@
 5. The Step Functions workflow publishes the updated transaction to the destination EventBridge with the enriched transaction data.
 
 Similar to the Kinesis Data Firehose data enrichment, this architecture does not prevent fraudulent data from reaching the next step. Instead, it adds fraud detection metadata to the original event and sends notifications about potentially fraudulent transactions. Consumers of the enriched data can decide whether to use the fraud detection metadata in their decisions. You may also decide to change the Step Functions workflow so it does not publish suspicious transactions to the destination bus but instead route them to a separate event bus to be consumed by a separate “suspicious transactions” processing application.
-=======
-1. We publish the financial transactions to EventBridge event bus. The source of the data could be a system that generates these transactions - for example, e-commerce, banking, etc. 
-2. EventBridge rule starts Step Functions workflow execution
-3. Step Functions Workflow receives the transaction and processes it: 
-    - Calls the Amazon Fraud Detector API using GetEventPrediction action
-        * The API returns either of these 3 results - “approve”, “block” or “investigate” 
-    - Updates transaction data by adding fraud detection results
-4. If transaction fraud prediction result is “block” or “investigate” - send a notification using Amazon SNS for further investigation
-5. Step Functions Workflow publishes the updated transaction to the EventBridge bus for enriched data
-
-As in Kinesis Data Firehose data enrichment, this architecture does not prevent fraudulent data from reaching the next step. It adds fraud detection metadata to the original event and sends notifications about potentially fraudulent transaction. It may be that consumers of the enriched data do not include business logics that uses fraud detection metadata in their decisions. In such case, you can change the Step Functions workflow so it does not put such transactions to the destination bus and route them to a separate event bus to be consumed by a separate “suspicious transactions” processing application.
->>>>>>> 1b12cece
 
 ### Deployment
 1. Your Amazon Fraud Detector model and detector should be pre-built based on past data. Follow [this blog post](https://aws.amazon.com/blogs/machine-learning/detect-online-transaction-fraud-with-new-amazon-fraud-detector-features/) for more detailed instructions. The post links to a sample dataset to help you get started.
